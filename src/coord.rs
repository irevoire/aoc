use crate::{direction, num, range};
use anyhow::Result;
use std::str::FromStr;
use std::{cmp, fmt, ops};

#[derive(Debug, Default, Hash, PartialEq, Eq, Clone, Copy)]
pub struct Coord<I> {
    pub x: I,
    pub y: I,
}

impl<I: Default> Coord<I> {
    pub fn new() -> Self {
        Default::default()
    }
}

impl<I> Coord<I> {
    pub fn at(x: I, y: I) -> Self {
        Self { x, y }
    }
}

impl<I> Coord<I>
where
    I: ops::Sub<Output = I> + ops::Add<Output = I> + Ord + Copy,
{
    pub fn distance_from(&self, other: &Self) -> I {
        let x = if self.x < other.x {
            self.x - other.x
        } else {
            other.x - self.x
        };

        let y = if self.y < other.y {
            self.y - other.y
        } else {
            other.y - self.y
        };

        x + y
    }
}

impl<I> Coord<I>
where
    I: ops::Add<Output = I> + Copy,
{
    pub fn distance_from_base(&self) -> I {
        self.x + self.y
    }
}

impl<I: Ord + Clone + fmt::Debug> Coord<I> {
    pub fn to(self, end: Self) -> Result<range::Range<I>> {
        range::Range::new(self, end)
    }
}

impl<I: Ord> PartialOrd for Coord<I> {
    fn partial_cmp(&self, other: &Self) -> Option<cmp::Ordering> {
        Some(self.cmp(other))
    }
}

impl<I: Ord> Ord for Coord<I> {
    fn cmp(&self, other: &Self) -> cmp::Ordering {
        self.y.cmp(&other.y).then(self.x.cmp(&other.x))
    }
}

impl<I: std::ops::Add<Output = I>> std::ops::Add for Coord<I> {
    type Output = Self;

    fn add(self, other: Self) -> Self {
        Self {
            x: self.x + other.x,
            y: self.y + other.y,
        }
    }
}

<<<<<<< HEAD
impl<T> From<(T, T)> for Coord<T> {
    fn from(t: (T, T)) -> Self {
        Coord::at(t.0, t.1)
    }
}

impl<T> From<&(T, T)> for &Coord<T> {
    fn from(t: &(T, T)) -> Self {
        unsafe { std::mem::transmute(t) }
    }
}

impl<T> std::ops::Deref for Coord<T> {
    type Target = (T, T);

    fn deref(&self) -> &Self::Target {
        unsafe { std::mem::transmute(self) }
=======
impl<T> PartialEq<(T, T)> for Coord<T>
where
    T: PartialEq,
{
    fn eq(&self, other: &(T, T)) -> bool {
        self.x == other.0 && self.y == other.1
>>>>>>> 3dda078d
    }
}

impl<I> std::ops::Add<direction::Direction> for Coord<I>
where
    I: num::One + ops::Add<Output = I> + ops::Sub<Output = I>,
{
    type Output = Self;

    fn add(self, dir: direction::Direction) -> Self {
        use direction::Direction::*;
        match dir {
            West => Self {
                x: self.x - I::one(),
                ..self
            },
            East => Self {
                x: self.x + I::one(),
                ..self
            },
            North => Self {
                y: self.y - I::one(),
                ..self
            },
            South => Self {
                y: self.y + I::one(),
                ..self
            },
        }
    }
}

impl<I, T> std::ops::AddAssign<T> for Coord<I>
where
    Self: std::ops::Add<T, Output = Self> + Clone,
{
    fn add_assign(&mut self, other: T) {
        *self = self.clone() + other
    }
}

impl<I> std::str::FromStr for Coord<I>
where
    I: Eq + Clone + FromStr,
    <I as std::str::FromStr>::Err: std::error::Error + Sync + Send + 'static,
{
    type Err = anyhow::Error;

    fn from_str(s: &str) -> Result<Self, Self::Err> {
        let coords: Vec<&str> = s.split(',').collect();

        let x = coords[0].parse::<I>()?;
        let y = coords[1].parse::<I>()?;

        Ok(Coord { x, y })
    }
}

#[cfg(test)]
mod tests {
    use super::*;

    #[test]
    fn test_deref() {
        let mut c = Coord::at(0, 0);

        assert_eq!(*c, (0, 0));
        c.x = 2;
        c.y = 3;
        assert_eq!(*c, (2, 3));
    }

    #[test]
    fn test_from() {
        let mut c = Coord::at(0_u32, 0_u32);

        assert_eq!(&c, &(0_u32, 0_u32).into());
        c.x = 2;
        c.y = 3;
        assert_eq!(c, (2_u32, 3_u32).into());
    }
}<|MERGE_RESOLUTION|>--- conflicted
+++ resolved
@@ -80,7 +80,6 @@
     }
 }
 
-<<<<<<< HEAD
 impl<T> From<(T, T)> for Coord<T> {
     fn from(t: (T, T)) -> Self {
         Coord::at(t.0, t.1)
@@ -98,14 +97,15 @@
 
     fn deref(&self) -> &Self::Target {
         unsafe { std::mem::transmute(self) }
-=======
+    }
+}
+
 impl<T> PartialEq<(T, T)> for Coord<T>
 where
     T: PartialEq,
 {
     fn eq(&self, other: &(T, T)) -> bool {
         self.x == other.0 && self.y == other.1
->>>>>>> 3dda078d
     }
 }
 
@@ -182,9 +182,11 @@
     fn test_from() {
         let mut c = Coord::at(0_u32, 0_u32);
 
-        assert_eq!(&c, &(0_u32, 0_u32).into());
+        let res: &(u32, u32) = &(0_u32, 0_u32);
+        let res: &Coord<u32> = res.into();
+        assert_eq!(&c, res);
         c.x = 2;
         c.y = 3;
-        assert_eq!(c, (2_u32, 3_u32).into());
+        assert_eq!(c, Into::<Coord<u32>>::into((2_u32, 3_u32)));
     }
 }